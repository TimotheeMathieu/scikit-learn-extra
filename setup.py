#! /usr/bin/env python
"""A template for scikit-learn compatible packages."""

import codecs
import os

from setuptools import find_packages, setup, Extension

import numpy as np

from Cython.Build import cythonize
from Cython.Distutils import build_ext

# get __version__ from _version.py
ver_file = os.path.join("sklearn_extra", "_version.py")
with open(ver_file) as f:
    exec(f.read())

DISTNAME = "scikit-learn-extra"
DESCRIPTION = "A set of tools for scikit-learn."
with codecs.open("README.rst", encoding="utf-8-sig") as f:
    LONG_DESCRIPTION = f.read()
MAINTAINER = "G. Lemaitre"
MAINTAINER_EMAIL = "g.lemaitre58@gmail.com"
URL = "https://github.com/scikit-learn-contrib/scikit-learn-extra"
LICENSE = "new BSD"
DOWNLOAD_URL = "https://github.com/scikit-learn-contrib/scikit-learn-extra"
VERSION = __version__  # noqa
INSTALL_REQUIRES = ["numpy>=1.13.3", "scipy>=0.19.1", "scikit-learn>=0.22.0"]
CLASSIFIERS = [
    "Intended Audience :: Science/Research",
    "Intended Audience :: Developers",
    "License :: OSI Approved",
    "Programming Language :: Python",
    "Topic :: Software Development",
    "Topic :: Scientific/Engineering",
    "Operating System :: Microsoft :: Windows",
    "Operating System :: POSIX",
    "Operating System :: Unix",
    "Operating System :: MacOS",
    "Programming Language :: Python :: 3.6",
    "Programming Language :: Python :: 3.7",
    "Programming Language :: Python :: 3.8",
    "Programming Language :: Python :: Implementation :: CPython",
]
EXTRAS_REQUIRE = {
    "tests": ["pytest", "pytest-cov"],
    "docs": [
        "pillow",
        "sphinx",
        "sphinx-gallery",
        "sphinx_rtd_theme",
        "numpydoc",
        "matplotlib",
    ],
}
libraries = []
if os.name == "posix":
    libraries.append("m")

if os.name == "posix" and os.uname().sysname == "Linux":
    kmedoid_args = {
        "include_dirs": [np.get_include()],
        "extra_compile_args": ["-fopenmp"],
        "extra_link_args": ["-fopenmp"],
    }

else:
    kmedoid_args = {"include_dirs": [np.get_include()]}
args = {
    "ext_modules": cythonize(
        [
            Extension(
                "sklearn_extra.utils._cyfht",
                ["sklearn_extra/utils/_cyfht.pyx"],
                include_dirs=[np.get_include()],
            ),
            Extension(
<<<<<<< HEAD
                "sklearn_extra.cluster._k_medoids_swap",
                ["sklearn_extra/cluster/_k_medoids_swap.pyx"],
                **kmedoid_args
=======
                "sklearn_extra.robust._robust_weighted_estimator_helper",
                ["sklearn_extra/robust/_robust_weighted_estimator_helper.pyx"],
                include_dirs=[np.get_include()],
                libraries=libraries,
>>>>>>> 0cee1e6d
            ),
            Extension(
                "sklearn_extra.cluster._commonnn_inner",
                ["sklearn_extra/cluster/_commonnn_inner.pyx"],
                include_dirs=[np.get_include()],
                language="c++",
            ),
        ]
    ),
    "cmdclass": dict(build_ext=build_ext),
}


setup(
    name=DISTNAME,
    maintainer=MAINTAINER,
    maintainer_email=MAINTAINER_EMAIL,
    description=DESCRIPTION,
    license=LICENSE,
    url=URL,
    version=VERSION,
    download_url=DOWNLOAD_URL,
    long_description=LONG_DESCRIPTION,
    zip_safe=False,  # the package can run out of an .egg file
    classifiers=CLASSIFIERS,
    packages=find_packages(),
    install_requires=INSTALL_REQUIRES,
    extras_require=EXTRAS_REQUIRE,
    **args
)<|MERGE_RESOLUTION|>--- conflicted
+++ resolved
@@ -76,16 +76,14 @@
                 include_dirs=[np.get_include()],
             ),
             Extension(
-<<<<<<< HEAD
                 "sklearn_extra.cluster._k_medoids_swap",
                 ["sklearn_extra/cluster/_k_medoids_swap.pyx"],
-                **kmedoid_args
-=======
+                **kmedoid_args),
+            Extension(
                 "sklearn_extra.robust._robust_weighted_estimator_helper",
                 ["sklearn_extra/robust/_robust_weighted_estimator_helper.pyx"],
                 include_dirs=[np.get_include()],
                 libraries=libraries,
->>>>>>> 0cee1e6d
             ),
             Extension(
                 "sklearn_extra.cluster._commonnn_inner",
