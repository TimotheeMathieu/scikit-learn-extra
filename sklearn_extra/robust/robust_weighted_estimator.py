"""RobustWeightedEstimator meta estimator."""

# Author: Timothee Mathieu
# License: BSD 3 clause

import numpy as np
import warnings
from scipy.stats import iqr

from sklearn.base import (
    BaseEstimator,
    clone,
    is_classifier,
    ClassifierMixin,
    RegressorMixin,
    ClusterMixin,
)
from sklearn.utils import (
    check_random_state,
    check_array,
    check_consistent_length,
    shuffle,
)
from sklearn.utils.validation import check_is_fitted
from sklearn.linear_model import SGDRegressor, SGDClassifier
from sklearn.multiclass import OneVsRestClassifier, OneVsOneClassifier
from pkg_resources import parse_version
from sklearn.cluster import MiniBatchKMeans
from sklearn.metrics.pairwise import euclidean_distances

import sklearn

if parse_version(sklearn.__version__) > parse_version("0.23.9"):
    dloss_attr = "py_dloss"
else:
    dloss_attr = "dloss"
# Loss functions import. Taken from scikit-learn linear SGD estimators.

try:
    from sklearn.linear_model._sgd_fast import Log, SquaredLoss, Hinge, Huber
except ImportError:
    from sklearn.linear_model.sgd_fast import Log, SquaredLoss, Hinge, Huber

# Tool library in which we get robust mean estimators.
from .mean_estimators import median_of_means_blocked, block_mom, huber

LOSS_FUNCTIONS = {
    "hinge": (Hinge, 1.0),
    "log": (Log,),
    "squared_loss": (SquaredLoss,),
    "huber": (Huber, 1.35),  # 1.35 is default value. TODO : set as parameter
}


def _huber_psisx(x, c):
    """Huber-loss weight for RobustWeightedEstimator algorithm"""
    res = np.ones(len(x))
    res[x != 0] = (2 * (x[x != 0] > 0) - 1) * c / x[x != 0]
    res[np.abs(x) < c] = 1
    res[~np.isfinite(x)] = 0
    return res


def _mom_psisx(med_block, n):
    """MOM weight for RobustWeightedEstimator algorithm"""
    res = np.zeros(n)
    res[med_block] = 1
    return lambda x: res


def _kmeans_loss(X, pred):
    """Compute the inertia for kmeans algorithm
    Parameters
    ----------
    X : array-like shape (n_samples, n_features)
        The input data.

    pred : array-like, shape (n_samples,)
        The target values (label of the cluster to which X belongs to).

    """
    return np.array(
        [
            np.linalg.norm(X[pred[i]] - np.mean(X[pred == pred[i]], axis=0))
            ** 2
            for i in range(X.shape[0])
        ]
    )


class _RobustWeightedEstimator(BaseEstimator):
    """Meta algorithm for robust regression and (Binary) classification.

    This model use iterative reweighting of samples to make a regression or
    classification estimator robust.

    The principle of the algorithm is to use an empirical risk minimization
    principle where the risk is estimated using a robust estimator (for example
    Huber estimator or median-of-means estimator)[1], [3]. The idea behind this
    algorithm was mentioned before in [2].
    This idea translates in an iterative algorithm where the sample_weight
    are changed at each iterations and are dependent of the sample. Informally
    the outliers should have small weight while the inliers should have big
    weight, where outliers are sample with a big loss function.

    This algorithm enjoy a non-zero breakdown-point (it can handle arbitrarily
    bad outliers). When the "mom" weighting scheme is used, k outliers can be
    tolerated. When the "Huber" weighting scheme is used, asymptotically the
    number of outliers has to be less than half the sample size.

    Read more in the :ref:`User Guide <robust>`.

    Parameters
    ----------

    base_estimator : object, mandatory
        The base estimator to fit. For now only SGDRegressor and SGDClassifier
        are supported.
        If None, then the base estimator is SGDRegressor with squared loss.

    loss : string or callable, mandatory
        Name of the loss used, must be the same loss as the one optimized in
        base_estimator.
        Classification losses supported : 'log', 'hinge'.
        If 'log', then the base_estimator must support predict_proba.
        Regression losses supported : 'squared_loss' or 'huber'.
        If None and if base_estimator is None, loss='squared_loss'
        If callable, the function is used as loss function ro construct
        the weights.

    weighting : string, default="huber"
        Weighting scheme used to make the estimator robust.
        Can be 'huber' for huber-type weights or  'mom' for median-of-means
        type weights.

    max_iter : int, default=100
        Maximum number of iterations.
        For more information, see the optimization scheme of base_estimator
        and the eta0 and burn_in parameter.

    burn_in : int, default=10
        Number of steps used without changing the learning rate.
        Can be useful to make the weight estimation better at the beginning.

    eta0 : float, default=0.01
        Constant step-size used during the burn_in period. Used only if
        burn_in>0. Can have a big effect on efficiency.

    c : float>0 or None, default=None
        Parameter used for Huber weighting procedure, used only if weightings
        is 'huber'. Measure the robustness of the weighting procedure. A small
        value of c means a more robust estimator.
        Can have a big effect on efficiency.
        If None, c is estimated at each step using half the Inter-quartile
        range, this tends to be conservative (robust).

    k : int < sample_size/2, default=1
        Parameter used for mom weighting procedure, used only if weightings
        is 'mom'. 2k+1 is the number of blocks used for median-of-means
        estimation, higher value of k means a more robust estimator.
        Can have a big effect on efficiency.
        If None, k is estimated using the number of points distant from the
        median of means of more than 2 times a robust estimate of the scale
        (using the inter-quartile range), this tends to be conservative
        (robust).

<<<<<<< HEAD
    tol : float or None, (default = 1e-3)
        The stopping criterion. If it is not None, training will stop when
        (loss > best_loss - tol) for n_iter_no_change consecutive epochs.

    n_iter_no_change : int, default=10
        Number of iterations with no improvement to wait before early stopping.
=======

>>>>>>> 1f626fa7

    random_state : int, RandomState instance or None, optional (default=None)
        The seed of the pseudo random number generator to use when shuffling
        the data. If int, random_state is the seed used by the random number
        generator; If RandomState instance, random_state is the random number
        generator; If None, the random number generator is the RandomState
        instance used by np.random.



    Attributes
    ----------
    base_estimator_ : object,
        The fitted base_estimator.

    weights_ : array like, length = n_sample.
        Weight of each sample at the end of the algorithm. Can be used as a
        measure of how much of an outlier a sample is.

    Notes
    -----
    For now only scikit-learn SGDRegressor and SGDClassifier are officially
    supported but one can use any estimator compatible with scikit-learn,
    as long as this estimator support partial_fit, warm_start and sample_weight
    . It must have the parameters max_iter and support "constant" learning rate
    with learning rate called "eta0".

    For now, only binary classification is implemented. See sklearn.multiclass
    if you want to use this algorithm in multiclass classification.


    References
    ----------

    [1] Guillaume Lecué, Matthieu Lerasle and Timothée Mathieu.
        "Robust classification via MOM minimization", arXiv preprint (2018).
        arXiv:1808.03106

    [2] Christian Brownlees, Emilien Joly and Gábor Lugosi.
        "Empirical risk minimization for heavy-tailed losses", Ann. Statist.
        Volume 43, Number 6 (2015), 2507-2536.

    [3] Stanislav Minsker and Timothée Mathieu.
        "Excess risk bounds in robust empirical risk minimization"
        arXiv preprint (2019). arXiv:1910.07485.



    """

    def __init__(
        self,
        base_estimator,
        loss,
        weighting="huber",
        max_iter=100,
        burn_in=10,
        eta0=0.1,
        c=None,
        k=0,
<<<<<<< HEAD
        tol=1e-5,
        n_iter_no_change=10,
=======
>>>>>>> 1f626fa7
        random_state=None,
    ):
        self.base_estimator = base_estimator
        self.weighting = weighting
        self.eta0 = eta0
        self.burn_in = burn_in
        self.c = c
        self.k = k
        self.loss = loss
        self.max_iter = max_iter
        self.tol = tol
        self.n_iter_no_change = n_iter_no_change
        self.random_state = random_state

    def fit(self, X, y=None):
        """Fit the model to data matrix X and target(s) y.

        Parameters
        ----------
        X : array-like or sparse matrix, shape (n_samples, n_features)
            The input data.

        y : array-like, shape (n_samples,) or (n_samples, n_outputs)
            The target values (class labels in classification, real numbers in
            regression).

        Returns
        -------
        self : returns an estimator trained with RobustWeightedEstimator.
        """
        X = check_array(X)
        if y is not None:
            y = check_array(y, ensure_2d=False)
            check_consistent_length(X, y)

        random_state = check_random_state(self.random_state)

        self._validate_hyperparameters(len(X))

        # Initialization of all parameters in the base_estimator.

        base_estimator = clone(self.base_estimator)
        loss_param = self.loss

        parameters = list(base_estimator.get_params().keys())
        if "warm_start" in parameters:
            base_estimator.set_params(warm_start=True)

        if "loss" in parameters:
            base_estimator.set_params(loss=loss_param)

        base_estimator.set_params(random_state=random_state)
        if self.burn_in > 0:
            learning_rate = base_estimator.learning_rate
            base_estimator.set_params(learning_rate="constant", eta0=self.eta0)

        # Get actual loss function from its name.
        loss = self._get_loss_function(loss_param)

        # Weight initialization : do one non-robust epoch.
        if loss_param in ["log", "hinge"]:
            classes = np.unique(y)
            if len(classes) > 2:
                raise ValueError("y must be binary.")
            # If in a classification task, precise the classes.
            base_estimator.partial_fit(X, y, classes=classes)
            self.classes_ = base_estimator.classes_
        else:
            base_estimator.partial_fit(X, y)

        # Initialization of final weights
        final_weights = np.zeros(len(X))
        best_loss = np.inf
        n_iter_no_change_ = 0

        # Optimization algorithm
        for epoch in range(self.max_iter):

            if epoch > self.burn_in and self.burn_in > 0:
                # If not in the burn_in phase anymore, change the learning_rate
                # calibration to the one edicted by self.base_estimator.
                base_estimator.set_params(learning_rate=learning_rate)

            if loss_param in ["log", "hinge"]:
                # If in classification, use decision_function
                pred = base_estimator.decision_function(X)
            else:
                pred = base_estimator.predict(X)

            # Compute the loss of each sample
            if self._estimator_type == "clusterer":
                loss_values = loss(X, pred)
            else:
                loss_values = loss(y.flatten(), pred)

            # Compute the weight associated with each losses.
            # Samples whose loss is far from the mean loss (robust estimation)
            # will have a small weight.
            weights, current_loss = self._get_weights(
                loss_values, random_state
            )

            # Use the optimization algorithm of self.base_estimator for one
            # epoch using the previously computed weights.
            base_estimator.partial_fit(X, y, sample_weight=weights)

            if (self.tol is not None) and (
                current_loss > best_loss - self.tol
            ):
                n_iter_no_change_ += 1
            else:
                n_iter_no_change_ = 0

            if current_loss < best_loss:
                best_loss = current_loss

            if n_iter_no_change_ == self.n_iter_no_change:
                break

            # Shuffle the data at each step.
            if self._estimator_type == "clusterer":
                X, weights = shuffle(X, weights, random_state=random_state)
            else:
                X, y, weights = shuffle(
                    X, y, weights, random_state=random_state
                )

            if self.weighting == "mom":
                final_weights += weights

        if self.weighting == "mom":
            self.weights_ = final_weights / self.max_iter
        else:
            self.weights_ = weights
        self.base_estimator_ = base_estimator
        self.n_iter_ = self.max_iter * len(X)
        if hasattr(base_estimator, "coef_"):
            self.coef_ = base_estimator.coef_
            self.intercept_ = base_estimator.intercept_
        if hasattr(base_estimator, "labels_"):
            self.labels_ = self.base_estimator_.labels_

        if hasattr(base_estimator, "cluster_centers_"):
            self.cluster_centers_ = self.base_estimator_.cluster_centers_
            self.inertia_ = self.base_estimator_.inertia_
        return self

    def _get_loss_function(self, loss):
        """Get concrete ''LossFunction'' object for str ''loss''. """
        if type(loss) == str:
            eff_loss = LOSS_FUNCTIONS.get(loss)
            if eff_loss is None:
                raise ValueError("The loss %s is not supported. " % self.loss)

            loss_class, args = eff_loss[0], eff_loss[1:]

            return np.vectorize(getattr(loss_class(*args), dloss_attr))
        else:
            return loss

    def _validate_hyperparameters(self, n):
        # Check the hyperparameters.

        if self.max_iter <= 0:
            raise ValueError("max_iter must be > 0, got %s." % self.max_iter)

        if not (self.c is None) and (self.c <= 0):
            raise ValueError("c must be > 0, got %s." % self.c)

        if self.burn_in < 0:
            raise ValueError("burn_in must be >= 0, got %s." % self.burn_in)

        if (self.burn_in > 0) and (self.eta0 <= 0):
            raise ValueError("eta0 must be > 0, got %s." % self.eta0)

        if not (self.k is None) and (
            not isinstance(self.k, int)
            or self.k < 0
            or self.k > np.floor(n / 2)
        ):
            raise ValueError(
                "k must be integer >= 0, and smaller than floor(sample_size/2)"
                " got %s." % self.k
            )

    def _get_weights(self, loss_values, random_state):
        # Compute the robust weight of the samples.
        if self.weighting == "huber":
            if self.c is None:
                # If no c parameter given, estimate using inter quartile range.
                c = iqr(np.abs(loss_values - np.median(loss_values))) / 2
                if c == 0:
                    warnings.warn(
                        "Too many samples are parfectly predicted "
                        "according to the loss function. "
                        "Switching to constant c = 1.35. "
                        "Consider using another weighting scheme, "
                        "or using a constant c value to remove "
                        "this warning."
                    )
                    c = 1.35
            else:
                c = self.c

            def psisx(x):
                return _huber_psisx(x, c)

            # Robust estimation of the risk is in mu.
            mu = huber(loss_values, c)

        elif self.weighting == "mom":
            if self.k is None:
                med = np.median(loss_values)
                # scale estimator using iqr, rescaled by what would be if the
                # loss was Gaussian.
                scale = iqr(np.abs(loss_values - med)) / 1.37
                k = np.sum(np.abs(loss_values - med) > 2 * scale)
            else:
                k = self.k
            # Choose (randomly) 2k+1 (almost-)equal blocks of data.
            blocks = block_mom(loss_values, k, random_state)
            # Compute the median-of-means of the losses using these blocks.
            # Return also the index at which this median-of-means is attained.
            mu, idmom = median_of_means_blocked(loss_values, blocks)
            psisx = _mom_psisx(blocks[idmom], len(loss_values))
        else:
            raise ValueError("No such weighting scheme")
        # Compute the unnormalized weights.
        w = psisx(loss_values - mu)

        return w / np.sum(w) * len(loss_values), mu

    def predict(self, X):
        """Predict using the estimator trained with RobustWeightedEstimator.

        Parameters
        ----------
        X : {array-like, sparse matrix}, shape (n_samples, n_features)
            The input data.

        Returns
        -------
        y : array-like, shape (n_samples, n_outputs)
            The predicted values.
        """
        check_is_fitted(self, attributes=["base_estimator_"])
        return self.base_estimator_.predict(X)

    def _check_proba(self):
        if self.loss != "log":
            raise AttributeError(
                "Probability estimates are not available for"
                " loss=%r" % self.loss
            )

    @property
    def predict_proba(self):
        check_is_fitted(self, attributes=["base_estimator_"])
        self._check_proba()
        return self._predict_proba

    def _predict_proba(self, X):
        return self.base_estimator_.predict_proba(X)

    @property
    def _estimator_type(self):
        return self.base_estimator._estimator_type

    def score(self, X, y=None):
        """Returns the score on the given data, using
        ``base_estimator_.score``.
        Parameters
        ----------
        X : array-like of shape (n_samples, n_features)
            Input data, where n_samples is the number of samples and
            n_features is the number of features.
        y : array-like of shape (n_samples, n_output) or (n_samples,), optional
            Target relative to X for classification or regression;
            None for unsupervised learning.
        Returns
        -------
        score : float
        """
        check_is_fitted(self, attributes=["base_estimator_"])
        return self.base_estimator_.score(X, y)

    def decision_function(self, X):
        """Predict using the linear model

        Parameters
        ----------
        X : {array-like, sparse matrix}, shape (n_samples, n_features)

        Returns
        -------
        array, shape (n_samples,)
           Predicted target values per element in X.
        """
        check_is_fitted(self, attributes=["base_estimator_"])
        if not is_classifier(self):
            raise ValueError(
                "self.decision_function is only available"
                " for classification."
            )
        return self.base_estimator_.decision_function(X)


class RobustWeightedClassifier(BaseEstimator, ClassifierMixin):
    """Algorithm for robust classification using reweighting algorithm.

    This model use iterative reweighting of samples to make a regression or
    classification estimator robust.

    The principle of the algorithm is to use an empirical risk minimization
    principle where the risk is estimated using a robust estimator (for example
    Huber estimator or median-of-means estimator)[1], [3]. The idea behind this
    algorithm was mentioned before in [2].
    This idea translates in an iterative algorithm where the sample_weight
    are changed at each iterations and are dependent of the sample. Informally
    the outliers should have small weight while the inliers should have big
    weight, where outliers are sample with a big loss function.

    This algorithm enjoy a non-zero breakdown-point (it can handle arbitrarily
    bad outliers). When the "mom" weighting scheme is used, k outliers can be
    tolerated. When the "Huber" weighting scheme is used, asymptotically the
    number of outliers has to be less than half the sample size.

    Read more in the :ref:`User Guide <robust>`.

    Parameters
    ----------

    weighting : string, default="huber"
        Weighting scheme used to make the estimator robust.
        Can be 'huber' for huber-type weights or  'mom' for median-of-means
        type weights.

    max_iter : int, default=100
        Maximum number of iterations.
        For more information, see the optimization scheme of base_estimator
        and the eta0 and burn_in parameter.

    burn_in : int, default=10
        Number of steps used without changing the learning rate.
        Can be useful to make the weight estimation better at the beginning.

    eta0 : float, default=0.01
        Constant step-size used during the burn_in period. Used only if
        burn_in>0. Can have a big effect on efficiency.

    c : float>0 or None, default=None
        Parameter used for Huber weighting procedure, used only if weightings
        is 'huber'. Measure the robustness of the weighting procedure. A small
        value of c means a more robust estimator.
        Can have a big effect on efficiency.
        If None, c is estimated at each step using half the Inter-quartile
        range, this tends to be conservative (robust).

    k : int < sample_size/2, default=1
        Parameter used for mom weighting procedure, used only if weightings
        is 'mom'. 2k+1 is the number of blocks used for median-of-means
        estimation, higher value of k means a more robust estimator.
        Can have a big effect on efficiency.
        If None, k is estimated using the number of points distant from the
        median of means of more than 2 times a robust estimate of the scale
        (using the inter-quartile range), this tends to be conservative
        (robust).

    loss : string, None or callable, default="log"
        Name of the loss used, must be the same loss as the one optimized in
        base_estimator.
        Classification losses supported : 'log', 'hinge'.
        If 'log', then the base_estimator must support predict_proba.
        Regression losses supported : 'squared_loss', .

    sgd_args : dict, default={}
        arguments of the SGDClassifier base estimator.

    multi_class : string, default="ovr"
        multi-class scheme. Can be either "ovo" for OneVsOneClassifier or "ovr"
        for OneVsRestClassifier or "binary" for binary classification.

    n_jobs : int, default=1
        number of jobs used in the multi-class meta-algorithm computation.

<<<<<<< HEAD
    tol : float or None, (default = 1e-3)
        The stopping criterion. If it is not None, training will stop when
        (loss > best_loss - tol) for n_iter_no_change consecutive epochs.

    n_iter_no_change : int, default=10
        Number of iterations with no improvement to wait before early stopping.

=======
>>>>>>> 1f626fa7
    random_state : int, RandomState instance or None, optional (default=None)
        The seed of the pseudo random number generator to use when shuffling
        the data. If int, random_state is the seed used by the random number
        generator; If RandomState instance, random_state is the random number
        generator; If None, the random number generator is the RandomState
        instance used by np.random.



    Attributes
    ----------

    classes_ : ndarray of shape (n_classes, )
        A list of class labels known to the classifier.

    coef_ : ndarray of shape (1, n_features) or (n_classes, n_features)
        Coefficient of the features in the decision function. Only available if
        multi_class = "binary"

    intercept_ : ndarray of shape (1,) or (n_classes,)
        Intercept (a.k.a. bias) added to the decision function.
        Only available if multi_class = "binary"

    n_iter_ : ndarray of shape (n_classes,) or (1, )
        Actual number of iterations for all classes. If binary or multinomial,
        it returns only 1 element. For liblinear solver, only the maximum
        number of iteration across all classes is given.

    base_estimator_ : object,
        The fitted base estimator SGDCLassifier.

    weights_ : array like, length = n_sample.
        Weight of each sample at the end of the algorithm. Can be used as a
        measure of how much of an outlier a sample is. Only available if
        multi_class = "binary"


    Notes
    -----

    Often, there is a need to use RobustScaler as preprocessing.

    Examples
    --------

    >>> from sklearn_extra.robust import RobustWeightedClassifier
    >>> from sklearn.datasets import make_blobs
    >>> import numpy as np
    >>> rng = np.random.RandomState(42)
    >>> X,y = make_blobs(n_samples=100, centers=np.array([[-1, -1], [1, 1]]),
    ...                  random_state=rng)
    >>> clf=RobustWeightedClassifier()
    >>> _ = clf.fit(X, y)
    >>> score = np.mean(clf.predict(X)==y)

    References
    ----------

    [1] Guillaume Lecué, Matthieu Lerasle and Timothée Mathieu.
        "Robust classification via MOM minimization", Mach Learn 109, (2020).
        https://doi.org/10.1007/s10994-019-05863-6 (2018).
        arXiv:1808.03106

    [2] Christian Brownlees, Emilien Joly and Gábor Lugosi.
        "Empirical risk minimization for heavy-tailed losses", Ann. Statist.
        Volume 43, Number 6 (2015), 2507-2536.

    [3] Stanislav Minsker and Timothée Mathieu.
        "Excess risk bounds in robust empirical risk minimization"
        arXiv preprint (2019). arXiv:1910.07485.

    """

    def __init__(
        self,
        weighting="huber",
        max_iter=100,
        burn_in=10,
        eta0=0.01,
        c=None,
        k=0,
        loss="log",
        sgd_args=None,
        multi_class="ovr",
        n_jobs=1,
<<<<<<< HEAD
        tol=1e-3,
        n_iter_no_change=10,
=======
>>>>>>> 1f626fa7
        random_state=None,
    ):
        self.weighting = weighting
        self.max_iter = max_iter
        self.burn_in = burn_in
        self.eta0 = eta0
        self.c = c
        self.k = k
        self.loss = loss
        self.sgd_args = sgd_args
        self.multi_class = multi_class
        self.n_jobs = n_jobs
<<<<<<< HEAD
        self.tol = tol
        self.n_iter_no_change = n_iter_no_change
=======
>>>>>>> 1f626fa7
        self.random_state = random_state

    def fit(self, X, y):
        """Fit the model to data matrix X and target(s) y.

        Parameters
        ----------
        X : array-like or sparse matrix, shape (n_samples, n_features)
            The input data.

        y : array-like, shape (n_samples,) or (n_samples, n_outputs)
            The target values (class labels in classification, real numbers in
            regression).

        Returns
        -------
        self : returns an estimator trained with RobustWeightedClassifier.
        """

        if self.sgd_args is None:
            sgd_args = {}
        else:
            sgd_args = self.sgd_args

        # Define the base estimator
        base_robust_estimator_ = _RobustWeightedEstimator(
            SGDClassifier(**sgd_args, loss=self.loss),
            weighting=self.weighting,
            loss=self.loss,
            burn_in=self.burn_in,
            c=self.c,
            k=self.k,
            eta0=self.eta0,
            max_iter=self.max_iter,
<<<<<<< HEAD
            tol=self.tol,
            n_iter_no_change=self.n_iter_no_change,
=======
>>>>>>> 1f626fa7
            random_state=self.random_state,
        )

        if self.multi_class == "ovr":
            self.base_estimator_ = OneVsRestClassifier(
                base_robust_estimator_, self.n_jobs
            )
        elif self.multi_class == "binary":
            self.base_estimator_ = base_robust_estimator_
        elif self.multi_class == "ovo":
            self.base_estimator_ = OneVsOneClassifier(
                base_robust_estimator_, self.n_jobs
            )
        else:
            raise ValueError("No such multiclass method implemented.")

        self.base_estimator_.fit(X, y)
        if self.multi_class == "binary":
            self.weights_ = self.base_estimator_.weights_
            self.coef_ = self.base_estimator_.coef_
            self.intercept_ = self.base_estimator_.intercept_
        self.n_iter_ = self.max_iter * len(X)
        self.classes_ = self.base_estimator_.classes_
        return self

    def predict(self, X):
        """Predict using the estimator trained with RobustWeightedClassifier.

        Parameters
        ----------
        X : {array-like, sparse matrix}, shape (n_samples, n_features)
            The input data.

        Returns
        -------
        y : array-like, shape (n_samples, n_outputs)
            The predicted values.
        """

        check_is_fitted(self, attributes=["base_estimator_"])
        return self.base_estimator_.predict(X)

    def _check_proba(self):
        if self.loss != "log":
            raise AttributeError(
                "Probability estimates are not available for"
                " loss=%r" % self.loss
            )

    @property
    def predict_proba(self):
        """
        Probability estimates when binary classification.

        Parameters
        ----------
        X : array-like of shape (n_samples, n_features)
            Vector to be scored, where `n_samples` is the number of samples and
            `n_features` is the number of features.

        Returns
        -------
        T : array-like of shape (n_samples, n_classes)
            Returns the probability of the sample for each class in the model,
        """
        check_is_fitted(self, attributes=["base_estimator_"])
        self._check_proba()
        return self._predict_proba

    def _predict_proba(self, X):
        return self.base_estimator_.predict_proba(X)

    @property
    def _estimator_type(self):
        return self.base_estimator._estimator_type

    def score(self, X, y=None):
        """Returns the score on the given data, using
        ``base_estimator_.score``.
        Parameters
        ----------
        X : array-like of shape (n_samples, n_features)
            Input data, where n_samples is the number of samples and
            n_features is the number of features.
        y : array-like of shape (n_samples, n_output) or (n_samples,), optional
            Target relative to X for classification or regression;
            None for unsupervised learning.
        Returns
        -------
        score : float
        """
        check_is_fitted(self, attributes=["base_estimator_"])
        return self.base_estimator_.score(X, y)

    def decision_function(self, X):
        """Predict using the linear model

        Parameters
        ----------
        X : {array-like, sparse matrix}, shape (n_samples, n_features)

        Returns
        -------
        array, shape (n_samples,)
           Predicted target values per element in X.
        """
        check_is_fitted(self, attributes=["base_estimator_"])
        return self.base_estimator_.decision_function(X)


class RobustWeightedRegressor(BaseEstimator, RegressorMixin):
    """Algorithm for robust regression using reweighting algorithm.

    This model use iterative reweighting of samples to make a regression or
    classification estimator robust.

    The principle of the algorithm is to use an empirical risk minimization
    principle where the risk is estimated using a robust estimator (for example
    Huber estimator or median-of-means estimator)[1], [3]. The idea behind this
    algorithm was mentioned before in [2].
    This idea translates in an iterative algorithm where the sample_weight
    are changed at each iterations and are dependent of the sample. Informally
    the outliers should have small weight while the inliers should have big
    weight, where outliers are sample with a big loss function.

    This algorithm enjoy a non-zero breakdown-point (it can handle arbitrarily
    bad outliers). When the "mom" weighting scheme is used, k outliers can be
    tolerated. When the "Huber" weighting scheme is used, asymptotically the
    number of outliers has to be less than half the sample size.

    Read more in the :ref:`User Guide <robust>`.

    Parameters
    ----------

    weighting : string, default="huber"
        Weighting scheme used to make the estimator robust.
        Can be 'huber' for huber-type weights or  'mom' for median-of-means
        type weights.

    max_iter : int, default=100
        Maximum number of iterations.
        For more information, see the optimization scheme of base_estimator
        and the eta0 and burn_in parameter.

    burn_in : int, default=10
        Number of steps used without changing the learning rate.
        Can be useful to make the weight estimation better at the beginning.

    eta0 : float, default=0.01
        Constant step-size used during the burn_in period. Used only if
        burn_in>0. Can have a big effect on efficiency.

    c : float>0 or None, default=None
        Parameter used for Huber weighting procedure, used only if weightings
        is 'huber'. Measure the robustness of the weighting procedure. A small
        value of c means a more robust estimator.
        Can have a big effect on efficiency.
        If None, c is estimated at each step using half the Inter-quartile
        range, this tends to be conservative (robust).

    k : int < sample_size/2, default=1
        Parameter used for mom weighting procedure, used only if weightings
        is 'mom'. 2k+1 is the number of blocks used for median-of-means
        estimation, higher value of k means a more robust estimator.
        Can have a big effect on efficiency.
        If None, k is estimated using the number of points distant from the
        median of means of more than 2 times a robust estimate of the scale
        (using the inter-quartile range), this tends to be conservative
        (robust).

    loss : string, None or callable, default="squared_loss"
        For now, only "squared_loss" or "huber" are implemented.

    sgd_args : dict, default={}
        arguments of the SGDClassifier base estimator.

<<<<<<< HEAD
    tol : float or None, (default = 1e-3)
        The stopping criterion. If it is not None, training will stop when
        (loss > best_loss - tol) for n_iter_no_change consecutive epochs.

    n_iter_no_change : int, default=10
        Number of iterations with no improvement to wait before early stopping.

=======
>>>>>>> 1f626fa7
    random_state : int, RandomState instance or None, optional (default=None)
        The seed of the pseudo random number generator to use when shuffling
        the data. If int, random_state is the seed used by the random number
        generator; If RandomState instance, random_state is the random number
        generator; If None, the random number generator is the RandomState
        instance used by np.random.


    Attributes
    ----------


    coef_ : ndarray of shape (1, n_features) or (n_classes, n_features)
        Coefficient of the features.

    intercept_ : ndarray of shape (1,) or (n_classes,)
        Intercept (a.k.a. bias).

    n_iter_ : ndarray of shape (n_classes,) or (1, )
        Actual number of iterations.

    base_estimator_ : object,
        The fitted base_estimator.

    weights_ : array like, length = n_sample.
        Weight of each sample at the end of the algorithm. Can be used as a
        measure of how much of an outlier a sample is.

    Notes
    -----

    Often, there is a need to use RobustScaler as preprocessing.

    Examples
    --------

    >>> from sklearn_extra.robust import RobustWeightedRegressor
    >>> from sklearn.datasets import make_regression
    >>> import numpy as np
    >>> rng = np.random.RandomState(42)
    >>> X, y = make_regression()
    >>> reg = RobustWeightedRegressor()
    >>> _ = reg.fit(X, y)
    >>> score = np.mean(reg.predict(X)==y)

    References
    ----------

    [1] Guillaume Lecué, Matthieu Lerasle and Timothée Mathieu.
        "Robust classification via MOM minimization", Mach Learn 109, (2020).
        https://doi.org/10.1007/s10994-019-05863-6 (2018).
        arXiv:1808.03106

    [2] Christian Brownlees, Emilien Joly and Gábor Lugosi.
        "Empirical risk minimization for heavy-tailed losses", Ann. Statist.
        Volume 43, Number 6 (2015), 2507-2536.

    [3] Stanislav Minsker and Timothée Mathieu.
        "Excess risk bounds in robust empirical risk minimization"
        arXiv preprint (2019). arXiv:1910.07485.

    """

    def __init__(
        self,
        weighting="huber",
        max_iter=100,
        burn_in=10,
        eta0=0.01,
        c=None,
        k=0,
        loss="squared_loss",
        sgd_args=None,
<<<<<<< HEAD
        tol=1e-3,
        n_iter_no_change=10,
=======
>>>>>>> 1f626fa7
        random_state=None,
    ):

        self.weighting = weighting
        self.max_iter = max_iter
        self.burn_in = burn_in
        self.eta0 = eta0
        self.c = c
        self.k = k
        self.loss = loss
        self.sgd_args = sgd_args
<<<<<<< HEAD
        self.tol = tol
        self.n_iter_no_change = n_iter_no_change
=======
>>>>>>> 1f626fa7
        self.random_state = random_state

    def fit(self, X, y):
        """Fit the model to data matrix X and target(s) y.

        Parameters
        ----------
        X : array-like or sparse matrix, shape (n_samples, n_features)
            The input data.

        y : array-like, shape (n_samples,) or (n_samples, n_outputs)
            The target values (class labels in classification, real numbers in
            regression).

        Returns
        -------
        self : returns an estimator trained with RobustWeightedClassifier.
        """
        if self.sgd_args is None:
            sgd_args = {}
        else:
            sgd_args = self.sgd_args

        # Define the base estimator

        self.base_estimator_ = _RobustWeightedEstimator(
            SGDRegressor(**sgd_args, loss=self.loss),
            weighting=self.weighting,
            loss=self.loss,
            burn_in=self.burn_in,
            c=self.c,
            k=self.k,
            eta0=self.eta0,
            max_iter=self.max_iter,
<<<<<<< HEAD
            tol=self.tol,
            n_iter_no_change=self.n_iter_no_change,
=======
>>>>>>> 1f626fa7
            random_state=self.random_state,
        )
        self.base_estimator_.fit(X, y)

        self.weights_ = self.base_estimator_.weights_
        self.n_iter_ = self.max_iter * len(X)
        self.coef_ = self.base_estimator_.coef_
        self.intercept_ = self.base_estimator_.intercept_
        return self

    def predict(self, X):
        """Predict using the estimator trained with RobustWeightedRegressor.

        Parameters
        ----------
        X : {array-like, sparse matrix}, shape (n_samples, n_features)
            The input data.

        Returns
        -------
        y : array-like, shape (n_samples, n_outputs)
            The predicted values.
        """

        check_is_fitted(self, attributes=["base_estimator_"])
        return self.base_estimator_.predict(X)

    @property
    def _estimator_type(self):
        return self.base_estimator._estimator_type

    def score(self, X, y=None):
        """Returns the score on the given data, using
        ``base_estimator_.score``.
        Parameters
        ----------
        X : array-like of shape (n_samples, n_features)
            Input data, where n_samples is the number of samples and
            n_features is the number of features.
        y : array-like of shape (n_samples, n_output) or (n_samples,), optional
            Target relative to X for classification or regression;
            None for unsupervised learning.
        Returns
        -------
        score : float
        """
        check_is_fitted(self, attributes=["base_estimator_"])
        return self.base_estimator_.score(X, y)


class RobustWeightedKMeans(BaseEstimator, ClusterMixin):
    """Algorithm for robust kmeans clustering using reweighting algorithm.

    This model use iterative reweighting of samples to make a regression or
    classification estimator robust.

    The principle of the algorithm is to use an empirical risk minimization
    principle where the risk is estimated using a robust estimator (for example
    Huber estimator or median-of-means estimator)[1], [3]. The idea behind this
    algorithm was mentioned before in [2].
    This idea translates in an iterative algorithm where the sample_weight
    are changed at each iterations and are dependent of the sample. Informally
    the outliers should have small weight while the inliers should have big
    weight, where outliers are sample with a big loss function.

    This algorithm enjoy a non-zero breakdown-point (it can handle arbitrarily
    bad outliers). When the "mom" weighting scheme is used, k outliers can be
    tolerated. When the "Huber" weighting scheme is used, asymptotically the
    number of outliers has to be less than half the sample size.

    Read more in the :ref:`User Guide <robust>`.

    Parameters
    ----------

    weighting : string, default="huber"
        Weighting scheme used to make the estimator robust.
        Can be 'huber' for huber-type weights or  'mom' for median-of-means
        type weights.

    max_iter : int, default=100
        Maximum number of iterations.
        For more information, see the optimization scheme of base_estimator
        and the eta0 and burn_in parameter.

    eta0 : float, default=0.01
        Constant step-size used during the burn_in period. Used only if
        burn_in>0. Can have a big effect on efficiency.

    c : float>0 or None, default=None
        Parameter used for Huber weighting procedure, used only if weightings
        is 'huber'. Measure the robustness of the weighting procedure. A small
        value of c means a more robust estimator.
        Can have a big effect on efficiency.
        If None, c is estimated at each step using half the Inter-quartile
        range, this tends to be conservative (robust).

    k : int < sample_size/2, default=1
        Parameter used for mom weighting procedure, used only if weightings
        is 'mom'. 2k+1 is the number of blocks used for median-of-means
        estimation, higher value of k means a more robust estimator.
        Can have a big effect on efficiency.
        If None, k is estimated using the number of points distant from the
        median of means of more than 2 times a robust estimate of the scale
        (using the inter-quartile range), this tends to be conservative
        (robust).

    kmeans_args : dict, default={}
        arguments of the MiniBatchKMeans base estimator. Must not contain
        batch_size.

<<<<<<< HEAD
    tol : float or None, (default = 1e-3)
        The stopping criterion. If it is not None, training will stop when
        (loss > best_loss - tol) for n_iter_no_change consecutive epochs.

    n_iter_no_change : int, default=10
        Number of iterations with no improvement to wait before early stopping.

=======
>>>>>>> 1f626fa7
    random_state : int, RandomState instance or None, optional (default=None)
        The seed of the pseudo random number generator to use when shuffling
        the data. If int, random_state is the seed used by the random number
        generator; If RandomState instance, random_state is the random number
        generator; If None, the random number generator is the RandomState
        instance used by np.random.


    Attributes
    ----------

    cluster_centers_ : ndarray of shape (n_clusters, n_features)
        Coordinates of cluster centers. If the algorithm stops before fully
        converging (see ``tol`` and ``max_iter``), these will not be
        consistent with ``labels_``.

    labels_ : ndarray of shape (n_samples,)
        Labels of each point

    inertia_ : float
        Sum of squared distances of samples to their closest cluster center.

    n_iter_ : int
        Number of iterations run.

    base_estimator_ : object,
        The fitted base_estimator.

    weights_ : array like, length = n_sample.
        Weight of each sample at the end of the algorithm. Can be used as a
        measure of how much of an outlier a sample is.

    Notes
    -----

    One may need to use RobustScaler as a preprocessing.

    Examples
    --------

    >>> from sklearn_extra.robust import RobustWeightedKMeans
    >>> from sklearn.datasets import make_blobs
    >>> import numpy as np
    >>> rng = np.random.RandomState(42)
    >>> X,y = make_blobs(n_samples=100, centers=np.array([[-1, -1], [1, 1]]),
    ...                  random_state=rng)
    >>> km = RobustWeightedKMeans()
    >>> _ = km.fit(X)
    >>> score = np.mean((km.predict(X)-y)**2)

    References
    ----------

    [1] Guillaume Lecué, Matthieu Lerasle and Timothée Mathieu.
        "Robust classification via MOM minimization", Mach Learn 109, (2020).
        https://doi.org/10.1007/s10994-019-05863-6 (2018).
        arXiv:1808.03106

    [2] Christian Brownlees, Emilien Joly and Gábor Lugosi.
        "Empirical risk minimization for heavy-tailed losses", Ann. Statist.
        Volume 43, Number 6 (2015), 2507-2536.

    [3] Stanislav Minsker and Timothée Mathieu.
        "Excess risk bounds in robust empirical risk minimization"
        arXiv preprint (2019). arXiv:1910.07485.

    """

    def __init__(
        self,
        n_clusters=8,
        weighting="huber",
        max_iter=100,
        eta0=0.01,
        c=None,
        k=0,
        kmeans_args=None,
<<<<<<< HEAD
        tol=1e-3,
        n_iter_no_change=10,
=======
>>>>>>> 1f626fa7
        random_state=None,
    ):
        self.n_clusters = n_clusters
        self.weighting = weighting
        self.max_iter = max_iter
        self.eta0 = eta0
        self.c = c
        self.k = k
        self.kmeans_args = kmeans_args
<<<<<<< HEAD
        self.tol = tol
        self.n_iter_no_change = n_iter_no_change
=======
>>>>>>> 1f626fa7
        self.random_state = random_state

    def fit(self, X, y=None):
        """Compute k-means clustering.

        Parameters
        ----------
        X : {array-like, sparse matrix} of shape (n_samples, n_features)
            Training instances to cluster.

        y : Ignored
            Not used, present here for API consistency by convention.

        Returns
        -------
        self
            Fitted estimator.
        """
        if self.kmeans_args is None:
            kmeans_args = {}
        else:
            kmeans_args = self.kmeans_args
        X = check_array(
            X,
            accept_sparse="csr",
            dtype=[np.float64, np.float32],
            order="C",
            accept_large_sparse=False,
        )

        self.base_estimator_ = _RobustWeightedEstimator(
            MiniBatchKMeans(
                self.n_clusters,
                batch_size=X.shape[0],
                random_state=self.random_state,
                **kmeans_args
            ),
            burn_in=0,  # Important because it does not mean anything to
            # have burn-in
            # steps for kmeans. It must be 0.
            weighting=self.weighting,
            loss=_kmeans_loss,
            max_iter=self.max_iter,
            eta0=self.eta0,
            c=self.c,
            k=self.k,
<<<<<<< HEAD
            tol=self.tol,
            n_iter_no_change=self.n_iter_no_change,
=======
>>>>>>> 1f626fa7
            random_state=self.random_state,
        )
        self.base_estimator_.fit(X)
        self.cluster_centers_ = self.base_estimator_.cluster_centers_
        self.n_iter_ = self.max_iter * len(X)
        self.labels_ = self.predict(X)
        self.inertia_ = self.base_estimator_.inertia_
        self.weights_ = self.base_estimator_.weights_
        return self

    def predict(self, X):
        """Predict using the estimator trained with RobustWeightedClassifier.

        Parameters
        ----------
        X : {array-like, sparse matrix}, shape (n_samples, n_features)
            The input data.

        Returns
        -------
        y : array-like, shape (n_samples, n_outputs)
            The predicted values.
        """

        check_is_fitted(self, attributes=["base_estimator_"])
        return self.base_estimator_.predict(X)

    @property
    def _estimator_type(self):
        return self.base_estimator._estimator_type

    def score(self, X, y=None):
        """Returns the score on the given data, using
        ``base_estimator_.score``.
        Parameters
        ----------
        X : array-like of shape (n_samples, n_features)
            Input data, where n_samples is the number of samples and
            n_features is the number of features.
        y : array-like of shape (n_samples, n_output) or (n_samples,), optional
            Target relative to X for classification or regression;
            None for unsupervised learning.
        Returns
        -------
        score : float
        """
        check_is_fitted(self, attributes=["base_estimator_"])
        return self.base_estimator_.score(X, y)

    def transform(self, X):
        """Transform X to a cluster-distance space.

        In the new space, each dimension is the distance to the cluster
        centers.  Note that even if X is sparse, the array returned by
        `transform` will typically be dense.

        Parameters
        ----------
        X : {array-like, sparse matrix} of shape (n_samples, n_features)
            New data to transform.

        Returns
        -------
        X_new : ndarray of shape (n_samples, n_clusters)
            X transformed in the new space.
        """
        check_is_fitted(self)

        return self._transform(X)

    def _transform(self, X):
        """guts of transform method; no input validation"""
        return euclidean_distances(X, self.cluster_centers_)

    def fit_transform(self, X, y=None):
        return self.fit(X)._transform(X)<|MERGE_RESOLUTION|>--- conflicted
+++ resolved
@@ -164,16 +164,12 @@
         (using the inter-quartile range), this tends to be conservative
         (robust).
 
-<<<<<<< HEAD
     tol : float or None, (default = 1e-3)
         The stopping criterion. If it is not None, training will stop when
         (loss > best_loss - tol) for n_iter_no_change consecutive epochs.
 
     n_iter_no_change : int, default=10
         Number of iterations with no improvement to wait before early stopping.
-=======
-
->>>>>>> 1f626fa7
 
     random_state : int, RandomState instance or None, optional (default=None)
         The seed of the pseudo random number generator to use when shuffling
@@ -234,11 +230,8 @@
         eta0=0.1,
         c=None,
         k=0,
-<<<<<<< HEAD
         tol=1e-5,
         n_iter_no_change=10,
-=======
->>>>>>> 1f626fa7
         random_state=None,
     ):
         self.base_estimator = base_estimator
@@ -624,7 +617,6 @@
     n_jobs : int, default=1
         number of jobs used in the multi-class meta-algorithm computation.
 
-<<<<<<< HEAD
     tol : float or None, (default = 1e-3)
         The stopping criterion. If it is not None, training will stop when
         (loss > best_loss - tol) for n_iter_no_change consecutive epochs.
@@ -632,8 +624,6 @@
     n_iter_no_change : int, default=10
         Number of iterations with no improvement to wait before early stopping.
 
-=======
->>>>>>> 1f626fa7
     random_state : int, RandomState instance or None, optional (default=None)
         The seed of the pseudo random number generator to use when shuffling
         the data. If int, random_state is the seed used by the random number
@@ -719,11 +709,8 @@
         sgd_args=None,
         multi_class="ovr",
         n_jobs=1,
-<<<<<<< HEAD
         tol=1e-3,
         n_iter_no_change=10,
-=======
->>>>>>> 1f626fa7
         random_state=None,
     ):
         self.weighting = weighting
@@ -736,11 +723,8 @@
         self.sgd_args = sgd_args
         self.multi_class = multi_class
         self.n_jobs = n_jobs
-<<<<<<< HEAD
         self.tol = tol
         self.n_iter_no_change = n_iter_no_change
-=======
->>>>>>> 1f626fa7
         self.random_state = random_state
 
     def fit(self, X, y):
@@ -775,11 +759,8 @@
             k=self.k,
             eta0=self.eta0,
             max_iter=self.max_iter,
-<<<<<<< HEAD
             tol=self.tol,
             n_iter_no_change=self.n_iter_no_change,
-=======
->>>>>>> 1f626fa7
             random_state=self.random_state,
         )
 
@@ -956,8 +937,6 @@
 
     sgd_args : dict, default={}
         arguments of the SGDClassifier base estimator.
-
-<<<<<<< HEAD
     tol : float or None, (default = 1e-3)
         The stopping criterion. If it is not None, training will stop when
         (loss > best_loss - tol) for n_iter_no_change consecutive epochs.
@@ -965,8 +944,6 @@
     n_iter_no_change : int, default=10
         Number of iterations with no improvement to wait before early stopping.
 
-=======
->>>>>>> 1f626fa7
     random_state : int, RandomState instance or None, optional (default=None)
         The seed of the pseudo random number generator to use when shuffling
         the data. If int, random_state is the seed used by the random number
@@ -1040,11 +1017,8 @@
         k=0,
         loss="squared_loss",
         sgd_args=None,
-<<<<<<< HEAD
         tol=1e-3,
         n_iter_no_change=10,
-=======
->>>>>>> 1f626fa7
         random_state=None,
     ):
 
@@ -1056,11 +1030,8 @@
         self.k = k
         self.loss = loss
         self.sgd_args = sgd_args
-<<<<<<< HEAD
         self.tol = tol
         self.n_iter_no_change = n_iter_no_change
-=======
->>>>>>> 1f626fa7
         self.random_state = random_state
 
     def fit(self, X, y):
@@ -1095,11 +1066,8 @@
             k=self.k,
             eta0=self.eta0,
             max_iter=self.max_iter,
-<<<<<<< HEAD
             tol=self.tol,
             n_iter_no_change=self.n_iter_no_change,
-=======
->>>>>>> 1f626fa7
             random_state=self.random_state,
         )
         self.base_estimator_.fit(X, y)
@@ -1211,7 +1179,6 @@
         arguments of the MiniBatchKMeans base estimator. Must not contain
         batch_size.
 
-<<<<<<< HEAD
     tol : float or None, (default = 1e-3)
         The stopping criterion. If it is not None, training will stop when
         (loss > best_loss - tol) for n_iter_no_change consecutive epochs.
@@ -1219,8 +1186,6 @@
     n_iter_no_change : int, default=10
         Number of iterations with no improvement to wait before early stopping.
 
-=======
->>>>>>> 1f626fa7
     random_state : int, RandomState instance or None, optional (default=None)
         The seed of the pseudo random number generator to use when shuffling
         the data. If int, random_state is the seed used by the random number
@@ -1298,11 +1263,8 @@
         c=None,
         k=0,
         kmeans_args=None,
-<<<<<<< HEAD
         tol=1e-3,
         n_iter_no_change=10,
-=======
->>>>>>> 1f626fa7
         random_state=None,
     ):
         self.n_clusters = n_clusters
@@ -1312,11 +1274,8 @@
         self.c = c
         self.k = k
         self.kmeans_args = kmeans_args
-<<<<<<< HEAD
         self.tol = tol
         self.n_iter_no_change = n_iter_no_change
-=======
->>>>>>> 1f626fa7
         self.random_state = random_state
 
     def fit(self, X, y=None):
@@ -1363,11 +1322,8 @@
             eta0=self.eta0,
             c=self.c,
             k=self.k,
-<<<<<<< HEAD
             tol=self.tol,
             n_iter_no_change=self.n_iter_no_change,
-=======
->>>>>>> 1f626fa7
             random_state=self.random_state,
         )
         self.base_estimator_.fit(X)
