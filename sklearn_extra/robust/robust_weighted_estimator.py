--- conflicted
+++ resolved
@@ -336,11 +336,9 @@
             )
 
             # Use the optimization algorithm of self.base_estimator for one
-<<<<<<< HEAD
             # epoch using the previously computed weights. Also shuffle the data.
             perm = random_state.permutation(len(X))
-=======
-            # epoch using the previously computed weights.
+
             base_estimator.partial_fit(X, y, sample_weight=weights)
 
             if (self.tol is not None) and (
@@ -357,7 +355,6 @@
                 break
 
             # Shuffle the data at each step.
->>>>>>> 0cee1e6d
             if self._estimator_type == "clusterer":
                 # Here y is None
                 base_estimator.partial_fit(
@@ -492,15 +489,10 @@
             raise ValueError("No such weighting scheme")
         # Compute the unnormalized weights.
         w = psisx(loss_values - mu)
-<<<<<<< HEAD
         if self._estimator_type == "regressor":
             return w / np.sum(w) * len(w), mu
         else:
             return w / np.sum(w), mu
-=======
-
-        return w / np.sum(w) * len(loss_values), mu
->>>>>>> 0cee1e6d
 
     def predict(self, X):
         """Predict using the estimator trained with RobustWeightedEstimator.
@@ -656,11 +648,8 @@
         The stopping criterion. If it is not None, training will stop when
         (loss > best_loss - tol) for n_iter_no_change consecutive epochs.
 
-<<<<<<< HEAD
-    n_iter_no_change : int, default=20
-=======
     n_iter_no_change : int, default=10
->>>>>>> 0cee1e6d
+
         Number of iterations with no improvement to wait before early stopping.
 
     random_state : int, RandomState instance or None, optional (default=None)
@@ -747,11 +736,7 @@
         multi_class="ovr",
         n_jobs=1,
         tol=1e-3,
-<<<<<<< HEAD
-        n_iter_no_change=20,
-=======
         n_iter_no_change=10,
->>>>>>> 0cee1e6d
         random_state=None,
     ):
         self.weighting = weighting
@@ -982,11 +967,7 @@
         The stopping criterion. If it is not None, training will stop when
         (loss > best_loss - tol) for n_iter_no_change consecutive epochs.
 
-<<<<<<< HEAD
-    n_iter_no_change : int, default=20
-=======
     n_iter_no_change : int, default=10
->>>>>>> 0cee1e6d
         Number of iterations with no improvement to wait before early stopping.
 
     random_state : int, RandomState instance or None, optional (default=None)
@@ -1063,11 +1044,7 @@
         loss="squared_loss",
         sgd_args=None,
         tol=1e-3,
-<<<<<<< HEAD
-        n_iter_no_change=20,
-=======
         n_iter_no_change=10,
->>>>>>> 0cee1e6d
         random_state=None,
     ):
 
@@ -1232,11 +1209,7 @@
         The stopping criterion. If it is not None, training will stop when
         (loss > best_loss - tol) for n_iter_no_change consecutive epochs.
 
-<<<<<<< HEAD
-    n_iter_no_change : int, default=20
-=======
     n_iter_no_change : int, default=10
->>>>>>> 0cee1e6d
         Number of iterations with no improvement to wait before early stopping.
 
     random_state : int, RandomState instance or None, optional (default=None)
@@ -1317,11 +1290,7 @@
         k=0,
         kmeans_args=None,
         tol=1e-3,
-<<<<<<< HEAD
-        n_iter_no_change=20,
-=======
         n_iter_no_change=10,
->>>>>>> 0cee1e6d
         random_state=None,
     ):
         self.n_clusters = n_clusters
